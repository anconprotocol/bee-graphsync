// Copyright 2020 The Swarm Authors. All rights reserved.
// Use of this source code is governed by a BSD-style
// license that can be found in the LICENSE file.

package api

import (
	"errors"
	"net/http"

	"github.com/ethersphere/bee/pkg/jsonhttp"
	"github.com/ethersphere/bee/pkg/p2p"
	"github.com/ethersphere/bee/pkg/swarm"
	"github.com/gorilla/mux"
	"github.com/multiformats/go-multiaddr"
)

type peerConnectResponse struct {
	Address string `json:"address"`
}

func (s *Service) peerConnectHandler(w http.ResponseWriter, r *http.Request) {
	str := "/" + mux.Vars(r)["multi-address"]
	addr, err := multiaddr.NewMultiaddr(str)
	if err != nil {
		s.logger.Debug("peer connect: parse multiaddress string failed", "string", str, "error", err)
		jsonhttp.BadRequest(w, err)
		return
	}

	bzzAddr, err := s.p2p.Connect(r.Context(), addr)
	if err != nil {
		s.logger.Debug("peer connect: p2p connect failed", "addresses", addr, "error", err)
		s.logger.Error(nil, "peer connect: p2p connect failed", "addresses", addr)
		jsonhttp.InternalServerError(w, err)
		return
	}

	if err := s.topologyDriver.Connected(r.Context(), p2p.Peer{Address: bzzAddr.Overlay}, true); err != nil {
		_ = s.p2p.Disconnect(bzzAddr.Overlay, "failed to notify topology")
		s.logger.Debug("peer connect: connect to peer failed", "addresses", addr, "error", err)
		s.logger.Error(nil, "peer connect: connect to peer failed", "addresses", addr)
		jsonhttp.InternalServerError(w, err)
		return
	}

	jsonhttp.OK(w, peerConnectResponse{
		Address: bzzAddr.Overlay.String(),
	})
}

func (s *Service) peerDisconnectHandler(w http.ResponseWriter, r *http.Request) {
	path := struct {
<<<<<<< HEAD
		Address []byte `parse:"address,addressToBytes" name:"address" errMessage:"invalid peer address"`
	}{}
	err := s.parseAndValidate(mux.Vars(r), &path)
=======
		Address []byte `parse:"address,addressToString" name:"address" errMessage:"invalid peer address"`
	}{}
	err := s.parseAndValidate(r, &path)
>>>>>>> 115e34f1
	if err != nil {
		s.logger.Debug("peer disconnect: parse address string failed", "string", mux.Vars(r)["address"], "error", err)
		jsonhttp.BadRequest(w, err.Error())
		return
	}
	swarmAdr := swarm.NewAddress(path.Address)
	if err := s.p2p.Disconnect(swarm.NewAddress(path.Address), "user requested disconnect"); err != nil {
		s.logger.Debug("peer disconnect: p2p disconnect failed", "peer_address", swarmAdr, "error", err)
		if errors.Is(err, p2p.ErrPeerNotFound) {
			jsonhttp.BadRequest(w, "peer not found")
			return
		}
		s.logger.Error(nil, "peer disconnect: p2p disconnect failed", "peer_address", swarmAdr)
		jsonhttp.InternalServerError(w, err)
		return
	}

	jsonhttp.OK(w, nil)
}

// Peer holds information about a Peer.
type Peer struct {
	Address  swarm.Address `json:"address"`
	FullNode bool          `json:"fullNode"`
}

type peersResponse struct {
	Peers []Peer `json:"peers"`
}

func (s *Service) peersHandler(w http.ResponseWriter, r *http.Request) {
	jsonhttp.OK(w, peersResponse{
		Peers: mapPeers(s.p2p.Peers()),
	})
}

func (s *Service) blocklistedPeersHandler(w http.ResponseWriter, r *http.Request) {
	peers, err := s.p2p.BlocklistedPeers()
	if err != nil {
		s.logger.Debug("blocklisted peers: get blocklisted peers failed", "error", err)
		jsonhttp.InternalServerError(w, "get blocklisted peers failed")
		return
	}

	jsonhttp.OK(w, peersResponse{
		Peers: mapPeers(peers),
	})
}

func mapPeers(peers []p2p.Peer) (out []Peer) {
	out = make([]Peer, 0, len(peers))
	for _, peer := range peers {
		out = append(out, Peer{
			Address:  peer.Address,
			FullNode: peer.FullNode,
		})
	}
	return
}<|MERGE_RESOLUTION|>--- conflicted
+++ resolved
@@ -51,15 +51,9 @@
 
 func (s *Service) peerDisconnectHandler(w http.ResponseWriter, r *http.Request) {
 	path := struct {
-<<<<<<< HEAD
-		Address []byte `parse:"address,addressToBytes" name:"address" errMessage:"invalid peer address"`
+		Address []byte `parse:"address,addressToBytes" errMessage:"invalid peer address"`
 	}{}
 	err := s.parseAndValidate(mux.Vars(r), &path)
-=======
-		Address []byte `parse:"address,addressToString" name:"address" errMessage:"invalid peer address"`
-	}{}
-	err := s.parseAndValidate(r, &path)
->>>>>>> 115e34f1
 	if err != nil {
 		s.logger.Debug("peer disconnect: parse address string failed", "string", mux.Vars(r)["address"], "error", err)
 		jsonhttp.BadRequest(w, err.Error())
