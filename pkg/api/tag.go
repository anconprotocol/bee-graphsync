--- conflicted
+++ resolved
@@ -82,11 +82,7 @@
 	path := struct {
 		Id uint32 `parse:"id" name:"id"`
 	}{}
-<<<<<<< HEAD
 	err := s.parseAndValidate(mux.Vars(r), &path)
-=======
-	err := s.parseAndValidate(r, &path)
->>>>>>> 115e34f1
 	if err != nil {
 		s.logger.Debug("get tag: parse id string failed", "string", mux.Vars(r)["id"], "error", err)
 		s.logger.Error(nil, "get tag: parse id string failed")
@@ -116,11 +112,8 @@
 	path := struct {
 		Id uint32 `parse:"id" name:"id"`
 	}{}
-<<<<<<< HEAD
 	err := s.parseAndValidate(mux.Vars(r), &path)
-=======
-	err := s.parseAndValidate(r, &path)
->>>>>>> 115e34f1
+
 	if err != nil {
 		s.logger.Debug("delete tag: parse id string failed", "string", mux.Vars(r)["id"], "error", err)
 		s.logger.Error(nil, "delete tag: parse id string failed")
@@ -149,11 +142,7 @@
 	path := struct {
 		Id uint32 `parse:"id" name:"id"`
 	}{}
-<<<<<<< HEAD
-	err := s.parseAndValidate(mux.Vars(r), &path)
-=======
-	err := s.parseAndValidate(r, &path)
->>>>>>> 115e34f1
+  err := s.parseAndValidate(mux.Vars(r), &path)
 	if err != nil {
 		s.logger.Debug("done split tag: parse id string failed", "string", mux.Vars(r)["id"], "error", err)
 		s.logger.Error(nil, "done split tag: parse id string failed")
