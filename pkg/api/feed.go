// Copyright 2021 The Swarm Authors. All rights reserved.
// Use of this source code is governed by a BSD-style
// license that can be found in the LICENSE file.

package api

import (
	"encoding/binary"
	"encoding/hex"
	"errors"
	"fmt"
	"github.com/gorilla/mux"
	"net/http"
	"strconv"
	"strings"
	"time"

	"github.com/ethereum/go-ethereum/common"
	"github.com/ethersphere/bee/pkg/feeds"
	"github.com/ethersphere/bee/pkg/file/loadsave"
	"github.com/ethersphere/bee/pkg/jsonhttp"
	"github.com/ethersphere/bee/pkg/manifest"
	"github.com/ethersphere/bee/pkg/postage"
	"github.com/ethersphere/bee/pkg/soc"
	"github.com/ethersphere/bee/pkg/swarm"
)

const (
	feedMetadataEntryOwner = "swarm-feed-owner"
	feedMetadataEntryTopic = "swarm-feed-topic"
	feedMetadataEntryType  = "swarm-feed-type"
)

var errInvalidFeedUpdate = errors.New("invalid feed update")

type feedReferenceResponse struct {
	Reference swarm.Address `json:"reference"`
}

func (s *Service) feedGetHandler(w http.ResponseWriter, r *http.Request) {
	path := struct {
<<<<<<< HEAD
		Owner []byte `parse:"owner,addressToBytes" name:"owner" errMessage:"bad owner"`
		Topic []byte `parse:"topic,addressToBytes" name:"topic" errMessage:"bad topic"`
	}{}
	err := s.parseAndValidate(mux.Vars(r), &path)
=======
		Owner []byte `parse:"owner,addressToString" name:"owner" errMessage:"bad owner"`
		Topic []byte `parse:"topic,addressToString" name:"topic" errMessage:"bad topic"`
	}{}
	err := s.parseAndValidate(r, &path)
>>>>>>> 115e34f1
	if err != nil {
		s.logger.Debug("feed get: decode string failed", "owner", mux.Vars(r)["owner"], "topic", mux.Vars(r)["topic"], "error", err)
		s.logger.Error(nil, "feed get: decode string failed")
		jsonhttp.BadRequest(w, err.Error())
		return
	}

	var at int64
	atStr := r.URL.Query().Get("at")
	if atStr != "" {
		at, err = strconv.ParseInt(atStr, 10, 64)
		if err != nil {
			s.logger.Debug("feed get: decode at string failed", "string", atStr, "error", err)
			s.logger.Error(nil, "feed get: decode at string failed")
			jsonhttp.BadRequest(w, "bad at")
			return
		}
	} else {
		at = time.Now().Unix()
	}

	f := feeds.New(path.Topic, common.BytesToAddress(path.Owner))
	lookup, err := s.feedFactory.NewLookup(feeds.Sequence, f)
	if err != nil {
		s.logger.Debug("feed get: new lookup failed", "owner", path.Owner, "error", err)
		s.logger.Error(nil, "feed get: new lookup failed")
		jsonhttp.InternalServerError(w, "new lookup failed")
		return
	}

	ch, cur, next, err := lookup.At(r.Context(), at, 0)
	if err != nil {
		s.logger.Debug("feed get: lookup at failed", "at", at, "error", err)
		s.logger.Error(nil, "feed get: lookup at failed")
		jsonhttp.NotFound(w, "lookup at failed")
		return
	}

	// KLUDGE: if a feed was never updated, the chunk will be nil
	if ch == nil {
		s.logger.Debug("feed get: no update found")
		s.logger.Error(nil, "feed get: no update found")
		jsonhttp.NotFound(w, "no update found")
		return
	}

	ref, _, err := parseFeedUpdate(ch)
	if err != nil {
		s.logger.Debug("feed get: parse feed update failed", "error", err)
		s.logger.Error(nil, "feed get: parse feed update failed")
		jsonhttp.InternalServerError(w, "parse feed update failed")
		return
	}

	curBytes, err := cur.MarshalBinary()
	if err != nil {
		s.logger.Debug("feed get: marshal current index failed", "error", err)
		s.logger.Error(nil, "feed get: marshal current index failed")
		jsonhttp.InternalServerError(w, "marshal current index failed")
		return
	}

	nextBytes, err := next.MarshalBinary()
	if err != nil {
		s.logger.Debug("feed get: marshal next index failed", "error", err)
		s.logger.Error(nil, "feed get: marshal next index failed")
		jsonhttp.InternalServerError(w, "marshal next index failed")
		return
	}

	w.Header().Set(SwarmFeedIndexHeader, hex.EncodeToString(curBytes))
	w.Header().Set(SwarmFeedIndexNextHeader, hex.EncodeToString(nextBytes))
	w.Header().Set("Access-Control-Expose-Headers", fmt.Sprintf("%s, %s", SwarmFeedIndexHeader, SwarmFeedIndexNextHeader))

	jsonhttp.OK(w, feedReferenceResponse{Reference: ref})
}

func (s *Service) feedPostHandler(w http.ResponseWriter, r *http.Request) {
	path := struct {
<<<<<<< HEAD
		Owner []byte `parse:"owner,addressToBytes" name:"owner" errMessage:"bad owner"`
		Topic []byte `parse:"topic,addressToBytes" name:"topic" errMessage:"bad topic"`
	}{}
	err := s.parseAndValidate(mux.Vars(r), &path)
=======
		Owner []byte `parse:"owner,addressToString" name:"owner" errMessage:"bad owner"`
		Topic []byte `parse:"topic,addressToString" name:"topic" errMessage:"bad topic"`
	}{}
	err := s.parseAndValidate(r, &path)
>>>>>>> 115e34f1
	if err != nil {
		s.logger.Debug("feed post: decode string failed", "owner", mux.Vars(r)["owner"], "topic", mux.Vars(r)["topic"], "error", err)
		s.logger.Error(nil, "feed post: decode string failed")
		jsonhttp.BadRequest(w, err.Error())
		return
	}

	putter, wait, err := s.newStamperPutter(r)
	if err != nil {
		s.logger.Debug("feed post: putter failed", "error", err)
		s.logger.Error(nil, "feed post: putter failed")
		switch {
		case errors.Is(err, postage.ErrNotFound):
			jsonhttp.BadRequest(w, "batch not found")
		case errors.Is(err, postage.ErrNotUsable):
			jsonhttp.BadRequest(w, "batch not usable yet")
		case errors.Is(err, errInvalidPostageBatch):
			jsonhttp.BadRequest(w, "invalid postage batch id")
		default:
			jsonhttp.BadRequest(w, nil)
		}
		return
	}

	l := loadsave.New(putter, requestPipelineFactory(r.Context(), putter, r))
	feedManifest, err := manifest.NewDefaultManifest(l, false)
	if err != nil {
		s.logger.Debug("feed post: create manifest failed", "error", err)
		s.logger.Error(nil, "feed post: create manifest failed")
		jsonhttp.InternalServerError(w, "create manifest failed")
		return
	}

	meta := map[string]string{
		feedMetadataEntryOwner: hex.EncodeToString(path.Owner),
		feedMetadataEntryTopic: hex.EncodeToString(path.Topic),
		feedMetadataEntryType:  feeds.Sequence.String(), // only sequence allowed for now
	}

	emptyAddr := make([]byte, 32)

	// a feed manifest stores the metadata at the root "/" path
	err = feedManifest.Add(r.Context(), "/", manifest.NewEntry(swarm.NewAddress(emptyAddr), meta))
	if err != nil {
		s.logger.Debug("feed post: add manifest entry failed", "error", err)
		s.logger.Error(nil, "feed post: add manifest entry failed")
		jsonhttp.InternalServerError(w, "feed post: add manifest entry failed")
		return
	}
	ref, err := feedManifest.Store(r.Context())
	if err != nil {
		s.logger.Debug("feed post: store manifest failed", "error", err)
		s.logger.Error(nil, "feed post: store manifest failed")
		switch {
		case errors.Is(err, postage.ErrBucketFull):
			jsonhttp.PaymentRequired(w, "batch is overissued")
		default:
			jsonhttp.InternalServerError(w, "feed post: store manifest failed")
		}
		return
	}

	if strings.ToLower(r.Header.Get(SwarmPinHeader)) == "true" {
		if err := s.pinning.CreatePin(r.Context(), ref, false); err != nil {
			s.logger.Debug("feed post: pin creation failed: %v", "address", ref, "error", err)
			s.logger.Error(nil, "feed post: pin creation failed")
			jsonhttp.InternalServerError(w, "feed post: creation of pin failed")
			return
		}
	}

	if err = wait(); err != nil {
		s.logger.Debug("feed post: sync chunks failed", "error", err)
		s.logger.Error(nil, "feed post: sync chunks failed")
		jsonhttp.InternalServerError(w, "feed upload: sync failed")
		return
	}

	jsonhttp.Created(w, feedReferenceResponse{Reference: ref})
}

func parseFeedUpdate(ch swarm.Chunk) (swarm.Address, int64, error) {
	s, err := soc.FromChunk(ch)
	if err != nil {
		return swarm.ZeroAddress, 0, fmt.Errorf("soc unmarshal: %w", err)
	}

	update := s.WrappedChunk().Data()
	// split the timestamp and reference
	// possible values right now:
	// unencrypted ref: span+timestamp+ref => 8+8+32=48
	// encrypted ref: span+timestamp+ref+decryptKey => 8+8+64=80
	if len(update) != 48 && len(update) != 80 {
		return swarm.ZeroAddress, 0, errInvalidFeedUpdate
	}
	ts := binary.BigEndian.Uint64(update[8:16])
	ref := swarm.NewAddress(update[16:])
	return ref, int64(ts), nil
}<|MERGE_RESOLUTION|>--- conflicted
+++ resolved
@@ -39,17 +39,10 @@
 
 func (s *Service) feedGetHandler(w http.ResponseWriter, r *http.Request) {
 	path := struct {
-<<<<<<< HEAD
-		Owner []byte `parse:"owner,addressToBytes" name:"owner" errMessage:"bad owner"`
-		Topic []byte `parse:"topic,addressToBytes" name:"topic" errMessage:"bad topic"`
+		Owner []byte `parse:"owner,addressToBytes" errMessage:"bad owner"`
+		Topic []byte `parse:"topic,addressToBytes" errMessage:"bad topic"`
 	}{}
 	err := s.parseAndValidate(mux.Vars(r), &path)
-=======
-		Owner []byte `parse:"owner,addressToString" name:"owner" errMessage:"bad owner"`
-		Topic []byte `parse:"topic,addressToString" name:"topic" errMessage:"bad topic"`
-	}{}
-	err := s.parseAndValidate(r, &path)
->>>>>>> 115e34f1
 	if err != nil {
 		s.logger.Debug("feed get: decode string failed", "owner", mux.Vars(r)["owner"], "topic", mux.Vars(r)["topic"], "error", err)
 		s.logger.Error(nil, "feed get: decode string failed")
@@ -129,17 +122,10 @@
 
 func (s *Service) feedPostHandler(w http.ResponseWriter, r *http.Request) {
 	path := struct {
-<<<<<<< HEAD
 		Owner []byte `parse:"owner,addressToBytes" name:"owner" errMessage:"bad owner"`
 		Topic []byte `parse:"topic,addressToBytes" name:"topic" errMessage:"bad topic"`
 	}{}
 	err := s.parseAndValidate(mux.Vars(r), &path)
-=======
-		Owner []byte `parse:"owner,addressToString" name:"owner" errMessage:"bad owner"`
-		Topic []byte `parse:"topic,addressToString" name:"topic" errMessage:"bad topic"`
-	}{}
-	err := s.parseAndValidate(r, &path)
->>>>>>> 115e34f1
 	if err != nil {
 		s.logger.Debug("feed post: decode string failed", "owner", mux.Vars(r)["owner"], "topic", mux.Vars(r)["topic"], "error", err)
 		s.logger.Error(nil, "feed post: decode string failed")
