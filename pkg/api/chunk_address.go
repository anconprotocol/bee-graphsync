// Copyright 2020 The Swarm Authors. All rights reserved.
// Use of this source code is governed by a BSD-style
// license that can be found in the LICENSE file.

package api

import (
	"github.com/gorilla/mux"
	"net/http"

	"github.com/ethersphere/bee/pkg/jsonhttp"
	"github.com/ethersphere/bee/pkg/storage"
	"github.com/ethersphere/bee/pkg/swarm"
)

func (s *Service) hasChunkHandler(w http.ResponseWriter, r *http.Request) {
	path := struct {
<<<<<<< HEAD
		Address []byte `parse:"address,addressToBytes" name:"address" errMessage:"bad address"`
	}{}

	if err := s.parseAndValidate(mux.Vars(r), &path); err != nil {
=======
		Address []byte `parse:"address,addressToString" name:"address" errMessage:"bad address"`
	}{}

	if err := s.parseAndValidate(r, &path); err != nil {
>>>>>>> 115e34f1
		s.logger.Debug("has chunk: parse chunk address string failed", "string", mux.Vars(r)["address"], "error", err)
		jsonhttp.BadRequest(w, err.Error())
		return
	}
	has, err := s.storer.Has(r.Context(), swarm.NewAddress(path.Address))
	if err != nil {
		s.logger.Debug("has chunk: has chunk failed", "chunk_address", swarm.NewAddress(path.Address), "error", err)
		jsonhttp.BadRequest(w, err)
		return
	}

	if !has {
		jsonhttp.NotFound(w, nil)
		return
	}
	jsonhttp.OK(w, nil)
}

func (s *Service) removeChunk(w http.ResponseWriter, r *http.Request) {
	path := struct {
<<<<<<< HEAD
		Address []byte `parse:"address,addressToBytes" name:"address" errMessage:"invalid address"`
	}{}

	if err := s.parseAndValidate(mux.Vars(r), &path); err != nil {
=======
		Address []byte `parse:"address,addressToString" name:"address" errMessage:"invalid address"`
	}{}

	if err := s.parseAndValidate(r, &path); err != nil {
>>>>>>> 115e34f1
		s.logger.Debug("remove chunk: parse chunk address string failed", "string", mux.Vars(r)["address"], "error", err)
		jsonhttp.BadRequest(w, err.Error())
		return
	}

	has, err := s.storer.Has(r.Context(), swarm.NewAddress(path.Address))
	if err != nil {
		s.logger.Debug("remove chunk: has chunk failed", "chunk_address", swarm.NewAddress(path.Address), "error", err)
		jsonhttp.BadRequest(w, err)
		return
	}

	if !has {
		jsonhttp.OK(w, nil)
		return
	}

	err = s.storer.Set(r.Context(), storage.ModeSetRemove, swarm.NewAddress(path.Address))
	if err != nil {
		s.logger.Debug("remove chunk: remove chunk failed", "chunk_address", swarm.NewAddress(path.Address), "error", err)
		jsonhttp.InternalServerError(w, err)
		return
	}
	jsonhttp.OK(w, nil)
}<|MERGE_RESOLUTION|>--- conflicted
+++ resolved
@@ -15,17 +15,10 @@
 
 func (s *Service) hasChunkHandler(w http.ResponseWriter, r *http.Request) {
 	path := struct {
-<<<<<<< HEAD
-		Address []byte `parse:"address,addressToBytes" name:"address" errMessage:"bad address"`
+		Address []byte `parse:"address,addressToBytes" errMessage:"bad address"`
 	}{}
 
 	if err := s.parseAndValidate(mux.Vars(r), &path); err != nil {
-=======
-		Address []byte `parse:"address,addressToString" name:"address" errMessage:"bad address"`
-	}{}
-
-	if err := s.parseAndValidate(r, &path); err != nil {
->>>>>>> 115e34f1
 		s.logger.Debug("has chunk: parse chunk address string failed", "string", mux.Vars(r)["address"], "error", err)
 		jsonhttp.BadRequest(w, err.Error())
 		return
@@ -46,17 +39,10 @@
 
 func (s *Service) removeChunk(w http.ResponseWriter, r *http.Request) {
 	path := struct {
-<<<<<<< HEAD
-		Address []byte `parse:"address,addressToBytes" name:"address" errMessage:"invalid address"`
+		Address []byte `parse:"address,addressToBytes" errMessage:"invalid address"`
 	}{}
 
 	if err := s.parseAndValidate(mux.Vars(r), &path); err != nil {
-=======
-		Address []byte `parse:"address,addressToString" name:"address" errMessage:"invalid address"`
-	}{}
-
-	if err := s.parseAndValidate(r, &path); err != nil {
->>>>>>> 115e34f1
 		s.logger.Debug("remove chunk: parse chunk address string failed", "string", mux.Vars(r)["address"], "error", err)
 		jsonhttp.BadRequest(w, err.Error())
 		return
